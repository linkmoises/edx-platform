// plus on button
// border radius on inputs

// Account-Centric (Login/Register)
// =====

// page-level
.view-register, .view-login, .view-passwordreset {
  background: $container-bg;



  // edx.org - marketing typography
  %heading-1, %heading-2, %heading-3, %heading-4, %heading-5, %body-text-emphasized, %body-text, %button-primary, %button-secondary {
    display: block;
    font-family: $sans-serif;
    line-height: lh(1);
  }

  %heading-2 {
    font-size: 25px;
    margin: 0 0 $baseline 0;
    font-weight: 300;
    text-transform: uppercase;
    color: $link-color-d1;
  }

  %heading-3 {
    font-size: 21px;
    margin: 0 0 $baseline 0;
    font-weight: 300;
    color: $base-font-color;
  }

  %heading-4 {
    font-size: 14px;
    font-weight: 600;
    text-transform: uppercase;
    letter-spacing: 0 !important;
    color: $m-gray-d2;
  }

  %heading-5 {
  }

  // specific examples - body
  %body-text-emphasized {
    font-size: 18px;
    margin: 0 0 $baseline 0;
    font-weight: 300;
    color: $base-font-color;
    font-family: 'Open Sans', sans-serif;
    line-height: lh(1.1);
  }

  %body-text {
    font-size: 15px;
    margin: 0 0 $baseline 0;
    color: $base-font-color;
    line-height: lh(1);
  }

  // specific examples - buttons
  %button-primary {
    border-radius: 0;
    @include linear-gradient(saturate($link-color-d1,15%) 5%, shade($link-color-d1,15%) 95%);
    display: inline-block;
    padding: $baseline/2 $baseline*2.5;
    text-transform: lowercase;
    color: $very-light-text;
    letter-spacing: 0.1rem;
    font-weight: 500;
    cursor: pointer;
    text-align: center;
    border: none !important;
    text-shadow: none;
    letter-spacing: 0;
    font-size: 16px;
    box-shadow: none !important;
  }

  %button-secondary {
    @include linear-gradient($outer-border-color 5%, $lighter-base-font-color 95%);
    display: inline-block;
    padding: $baseline/2 $baseline*2.5;
    text-transform: lowercase;
    color: $very-light-text;
    letter-spacing: 0.1rem;
    font-weight: 600;
    cursor: pointer;
    text-align: center;
    border: none !important;
    text-shadow: none;
    letter-spacing: 0;
    font-size: 16px;
    box-shadow: 0 !important;
  }

  // layout
  .content-wrapper {
    background: $account-content-wrapper-bg;
    padding-bottom: 0;
  }

  .container, .introduction {
    @include box-sizing(border-box);
    @include clearfix;
    margin: 0 auto;
    width: 960px;
    background: $container-bg;
  }

  .container {
    padding: $baseline $baseline ($baseline*2) $baseline;
  }

  .introduction {
    padding: 0;

    header {
      position: relative;

      // CASE: normal typographical headings
      h1 {
        @extend %heading-2;
        margin-bottom: $baseline;
        padding-bottom: $baseline;
        text-align: left;
      }

      // CASE: marketing/imageery-based headings
      .title {
        position: absolute;
        left:($baseline*1.5);

        .title-super, .title-sub {
          @extend %t-weight1;
          display: block;
          letter-spacing: 0;
        }

        .title-super {
          @include font-size(26);
          @include line-height(18);
          text-transform: uppercase;
          color: $header-graphic-super-color;
        }

        .title-sub {
          @include font-size(20);
          margin-left: ($baseline*2);
          text-transform: lowercase;
          color: $header-graphic-sub-color;
        }
      }
    }
  }
}

// shared
.login, .register, .passwordreset, #forgot-password-modal #password-reset {

  // reset - horrible, but necessary
  p, ol, ul, h1, h2, h3, h4, h5, h6, label, input, textarea {
    @extend %body-text;
  }

  h1, h2, h3, h4, h5, h6 {
    letter-spacing: 0;
  }

  a {
    @include transition(color 0.15s ease-in-out 0s, border 0.15s ease-in-out 0s);

    &:link, &:visited, &:hover, &:active, &:focus {
      color: $link-color-d1;
      font-weight: 400;
      text-decoration: none !important; // needed but nasty
      font-family: $sans-serif;
    }

    &:hover, &:active, &:focus {
      text-decoration: none !important; // needed but nasty
      border-bottom: 1px dotted $link-color-d1;
    }
  }

  strong {
    font-weight: 600;
  }

  // basic layout
  .content, aside {
    @include box-sizing(border-box);
    margin: $baseline 0 0 0;
  }

  .content {
    margin-right: ($baseline*2);
    width: 600px;
    float: left;
  }

  aside {
    width: 280px;
    float: left;

    p, ol, ul {
      font-size: 14px !important;
    }
  }

  // content
  .content {
  }

  // aside
  aside {

    .cta {
      margin: 0 0 ($baseline*2) 0;

      &:last-child {
        margin-bottom: 0;
      }

      h3 {
        @extend %heading-4;
        margin: 0 0 ($baseline/4) 0;
      }
    }

    .cta-login {

      h3.title,
      .instructions {
        display: inline-block;
        margin-bottom: 0;
      }

      .cta-login-action {
        @extend %btn-secondary-grey-outline;
        padding: ($baseline/10) ($baseline*.75);
        margin-left: ($baseline/4);
      }
    }
  }

  // forms
  form {

    .instructions {
      @extend %body-text-emphasized;
      margin-bottom: $baseline;
    }

    .group-form {
      margin: 0;
      padding-top: 0;
      padding-bottom: $baseline*2;
    }

    .list-input {
      margin: 0 0 0 25px;
      padding: 0;
      list-style: none;
    }

    // field groups
    .field-group {
      @include clearfix();
      margin: 0 0 $baseline 0;

      .field {
        display: block;
        float: left;
        border-bottom: none;
        margin: 0 ($baseline*1.5) 0 0;
        padding-bottom: 0;

        input, textarea {
          width: 100%;
          font-weight: 600;
        }
      }

      &:last-child {
        margin-bottom: 0;
      }
    }

    .group-form-personalinformation {

      .field-education-level,
      .field-gender,
      .field-yob {
        display: inline-block;
        vertical-align: top;
        margin-bottom: 0;
      }
    }

    // individual fields
    .field {
      margin: 0 0 $baseline 0;

      // elements
      label, input, textarea {
        border-radius: 0;
        display: block;
        height: auto;
        font-family: $sans-serif;
        font-style: normal;
        font-weight: 500;
        color: $base-font-color;
      }

      label {
        @include transition(color 0.15s ease-in-out 0s);
        margin: 0 0 ($baseline/4) 0;
        color: tint($black, 20%);
      }

      .tip {
        @include transition(color 0.15s ease-in-out 0s);
        display: block;
        margin-top: ($baseline/4);
        color: $lighter-base-font-color;
        font-size: em(13);
      }

      &.password {
        position: relative;

        .tip {
          position: absolute;
          top: 0;
          right: 0;
        }
      }

      input, textarea {
        width: 100%;
        margin: 0;
        padding: ($baseline/2) ($baseline*.75);

        &.long {
          width: 100%;
        }

        &.short {
          width: 25%;
        }
      }

      textarea.long {
        height: ($baseline*5);
      }

      &:last-child {
        margin-bottom: 0;
      }

      // types - password

      // types - select
      &.select {

        select {
          width: 100%;
        }
      }

      // types - checkboxes/radio buttons
      &.checkbox, .radio {

        input[type="checkbox"], input[type="radio"] {
          display: inline-block;
          width: auto;
          margin-right: ($baseline/4);
        }

        label {
          display: inline-block;
        }
      }

      // states - all
      &.disabled, &.submitted {
        color: rgba(0,0,0,.25);

        label {
          cursor: text;

          &:after {
            margin-left: ($baseline/4);
          }
        }

        textarea, input {
          background: $container-bg;
          color: rgba(0,0,0,.25);
        }
      }

      // states - focused
      &.is-focused {

        label {
          color: saturate($link-color-d1,15%);
        }

        .tip {
          color: saturate($link-color-d1,15%);
        }
      }

      // states - disabled
      &.disabled {
        label:after {
          color: rgba(0,0,0,.35);
          content: "(Disabled Currently)";
        }
      }

      &.error {

        label {
          color: $red;
        }

        input, textarea {
          border-color: tint($red,50%);
        }
      }

      &.required {

        label {
          font-weight: 700;

          a {
            font-weight: 700 !important;
          }
        }

        label:after {
          margin-left: ($baseline/4);
          content: "*";
        }
      }
    }
  }

  // forms - actions
  .form-actions {
    @include clearfix();

    button[type="submit"] {
      @extend %m-btn-primary;
      @extend %t-action2;

      &:disabled, &.is-disabled {
        opacity: 0.3;
        cursor: default !important;
      }
    }

    .action-primary {
      width: flex-grid(8,8);
    }

    .action-secondary {
      display: block;
      float: right;
      width: flex-grid(3,8);
      margin: $baseline $baseline 0 0;
      font-size: em(14);
      text-align: right;
    }

    &.error {

    }
  }

  // forms - third-party auth

  // UI: deco - divider
  .deco-divider {
    position: relative;
    display: block;
    margin: ($baseline*1.5) 0;
    border-top: ($baseline/5) solid $m-gray-l4;

    .copy {
      @extend %t-copy-lead1;
      @extend %t-weight4;
      position: absolute;
      top: -($baseline);
      left: 43%;
      padding: ($baseline/4) ($baseline*1.5);
      background: white;
      text-align: center;
      color: $m-gray-l2;
    }
  }

  // downplay required note
  .instructions .note {
    @extend %t-copy-sub2;
    display: block;
    font-weight: normal;
    color: $gray;
  }

  .form-actions.form-third-party-auth {
    width: flex-grid(8,8);
    margin-bottom: $baseline;

    button[type="submit"] {
      @extend %btn-secondary-blue-outline;
      width: flex-grid(4,8);
      margin-right: ($baseline/2);

      .icon {
        color: inherit;
        margin-right: $baseline/2;
      }

      &:last-child {
        margin-right: 0;
      }

      &.button-Google:hover {
        box-shadow: 0 2px 1px 0 #8D3024;
        background-color: #dd4b39;
        border: 1px solid #A5382B;
      }

      &.button-Facebook:hover {
        box-shadow: 0 2px 1px 0 #30487C;
        background-color: #3b5998;
        border: 1px solid #263A62;
      }

      &.button-LinkedIn:hover {
        box-shadow: 0 2px 1px 0 #005D8E;
        background-color: #0077b5;
        border: 1px solid #06527D;
      }

    }
  }

  // forms - messages/status
  .status {
    @include box-sizing(border-box);
    margin: 0 0 $baseline 0;
    border-bottom: 3px solid shade($yellow, 10%);
    padding: $baseline $baseline;
    background: tint($yellow,20%);

    .message-title {
      @extend %heading-4;
      margin: 0 0 ($baseline/4) 0;
      font-size: em(14);
      font-weight: 600;
    }

    .message-copy {
      @extend %body-text;
      margin: 0 !important;
      padding: 0;
      list-style: none;

      li {
        margin: 0 0 ($baseline/4) 0;
      }
    }
  }

  .submission-error, .system-error {
    box-shadow: inset 0 -1px 2px 0 tint($red, 85%);
    border-bottom: 3px solid shade($red, 10%);
    background: tint($red,95%);

    .message-title {
      color: shade($red, 10%) !important;
    }

    .message-copy {

    }
  }

  // misc
  .orn-plus {
    color: $very-light-text;
    padding: 0 $baseline/4;
  }

  #register-form, #login-form, #passwordreset-form {

    .status.message {
      display: none;

      &.is-shown {
        display: block;
      }
    }

    .third-party-signin.message {
      display: none;

      &.is-shown {
        display: block;
      }
    }
  }
}

// =====

// login
.view-login {

  header.global  .nav-courseware .cta-login {
    display: none;
  }

  .introduction {
    header {
      height: 120px;
      background: transparent $login-banner-image 0 0 no-repeat;
    }
  }
}

// register
.view-register {

  .introduction {
    header {
      height: 120px;
      background: transparent $register-banner-image 0 0 no-repeat;
    }
  }
}

// password reset
.view-passwordreset {
<<<<<<< HEAD
  background: $sidebar-color;
=======

  header.global .nav-courseware .cta-login {
    display: none;
  }
>>>>>>> 04595a7b

  .introduction {
    header {
      height: 120px;
      border-bottom: 1px solid $m-gray;
      background: transparent $passwordreset-banner-image 0 0 no-repeat;
    }
  }

  .content {
    padding: 0;
  }
}

// modal password reset form
#forgot-password-modal {
  border-radius: 2px;


  .inner-wrapper {
    border-radius: 2px;
    background: $body-bg;
    padding-bottom: 0 !important;
  }

  #password-reset {
    padding: $baseline;

    header {
      margin: 0;
      padding: 0;

      &:before {
        background-image: none;
      }

      h2 {
        @extend %heading-2;
        text-align: left;
      }
    }

    .message {
      margin: $baseline 0 0 0;
    }

    fieldset {
      margin-bottom: ($baseline/2);
      padding: 0;
    }

    .instructions p {
      margin-bottom: ($baseline/4);
    }

    form {
      border-radius: 0;
      box-shadow: none;
      margin: 0;
      border: none;
      padding: 0;

      .field {

        &.text, &.email, &.textarea {

          input {
            background: #fafafa;
            margin-bottom: 0;
          }
        }
      }

      .form-actions {
        padding: 0 !important;

        .action-primary {
          float: none;
          display: block !important;
          width: 100%;
        }
      }
    }
  }

  .modal-form-error {
    @extend %body-text;
    box-shadow: inset 0 -1px 2px 0 tint($red, 85%);
    @include box-sizing(border-box);
    margin: $baseline 0 ($baseline/2) 0 !important;
    padding: $baseline;
    border: none;
    border-bottom: 3px solid shade($red, 10%);
    background: tint($red,95%);
  }
}<|MERGE_RESOLUTION|>--- conflicted
+++ resolved
@@ -650,14 +650,11 @@
 
 // password reset
 .view-passwordreset {
-<<<<<<< HEAD
   background: $sidebar-color;
-=======
 
   header.global .nav-courseware .cta-login {
     display: none;
   }
->>>>>>> 04595a7b
 
   .introduction {
     header {
