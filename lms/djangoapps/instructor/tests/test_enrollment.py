--- conflicted
+++ resolved
@@ -32,14 +32,7 @@
         instructor = AdminFactory.create()
         self.client.login(username=instructor.username, password='test')
 
-<<<<<<< HEAD
-        def make_instructor(course):
-            group_name = _course_staff_group_name(course.location)
-            g = Group.objects.create(name=group_name)
-            g.user_set.add(User.objects.get(email=self.instructor))
-=======
         self.course = CourseFactory.create()
->>>>>>> 894d44a0
 
         self.users = [
             UserFactory.create(username="student%d" % i, email="student%d@test.com" % i)
