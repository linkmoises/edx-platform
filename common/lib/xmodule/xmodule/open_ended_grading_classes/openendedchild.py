--- conflicted
+++ resolved
@@ -99,11 +99,8 @@
         self.accept_file_upload = static_data['accept_file_upload']
         self.close_date = static_data['close_date']
         self.s3_interface = static_data['s3_interface']
-<<<<<<< HEAD
+        self.skip_basic_checks = static_data['skip_basic_checks']
         self.system = system
-=======
-        self.skip_basic_checks = static_data['skip_basic_checks']
->>>>>>> 789db301
 
         # Used for progress / grading.  Currently get credit just for
         # completion (doesn't matter if you self-assessed correct/incorrect).
