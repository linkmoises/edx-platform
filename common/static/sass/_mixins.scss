--- conflicted
+++ resolved
@@ -10,7 +10,6 @@
   font-size: $sizeValue + px;
   font-size: ($sizeValue/10) + rem;
 }
-
 
 // ====================
 
@@ -80,29 +79,6 @@
   }
 }
 
-<<<<<<< HEAD
-// utility
-@mixin clearfix {
-  &:after {
-    content: '';
-    display: block;
-    height: 0;
-    visibility: hidden;
-    clear: both;
-  }
-}
-
-// sunsetted mixins 
-@mixin sr-text {
-  border: 0; 
-  clip: rect(0 0 0 0); 
-  height: 1px; 
-  margin: -1px; 
-  overflow: hidden; 
-  padding: 0; 
-  position: absolute; 
-  width: 1px;
-=======
 // ====================
 
 // extends - visual
@@ -203,5 +179,4 @@
 .elem-d2 {
   @include clearfix();
   @include box-sizing(border-box);
->>>>>>> 25ceea17
 }