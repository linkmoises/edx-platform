<%! from django.utils.translation import ugettext as _ %>

<%inherit file="base.html" />
<%def name="online_help_token()"><% return "home" %></%def>
<%block name="title">${_("My Courses")}</%block>
<%block name="bodyclass">is-signedin index view-dashboard</%block>

<%block name="jsextra">
<script type="text/javascript">
require(["domReady!", "jquery", "jquery.form", "js/index"], function(doc, $) {
    // showing/hiding creation rights UI
    $('.show-creationrights').click(function(e){
        (e).preventDefault();
        $(this).closest('.wrapper-creationrights').toggleClass('is-shown').find('.ui-toggle-control').toggleClass('current');
    });

    var reloadPage = function () {
        location.reload();
    };

    var showError = function ()  {
        $('#request-coursecreator-submit').toggleClass('has-error').find('.label').text('Sorry, there was error with your request');
        $('#request-coursecreator-submit').find('.icon-cog').toggleClass('icon-spin');
    };

    $('#request-coursecreator').ajaxForm({error: showError, success: reloadPage});

    $('#request-coursecreator-submit').click(function(e){
      $(this).toggleClass('is-disabled is-submitting').find('.label').text('Submitting Your Request');
    });
});
</script>
</%block>

<%block name="content">
<div class="wrapper-mast wrapper">
  <header class="mast has-actions">
    <h1 class="page-header">${_("My Courses")}</h1>

    % if user.is_active:
    <nav class="nav-actions">
      <h3 class="sr">${_("Page Actions")}</h3>
      <ul>
        <li class="nav-item">
          % if course_creator_status=='granted':
          <a href="#" class="button new-button new-course-button"><i class="icon-plus icon-inline"></i>
              ${_("New Course")}</a>
          % elif course_creator_status=='disallowed_for_this_site' and settings.FEATURES.get('STUDIO_REQUEST_EMAIL',''):
          <a href="mailto:${settings.FEATURES.get('STUDIO_REQUEST_EMAIL','')}">${_("Email staff to create course")}</a>
          % endif
        </li>
      </ul>
    </nav>
    % endif
  </header>
</div>

<div class="wrapper-content wrapper">
  % if user.is_active:
  <section class="content">
    <article class="content-primary" role="main">

      <div class="introduction">
        <h2 class="title">${_("Welcome, {0}!").format(user.username)}</h2>

        %if len(courses) > 0:
        <div class="copy">
          <p>${_("Here are all of the courses you currently have access to in Studio:")}</p>
        </div>

        %else:
        <div class="copy">
          <p>${_("You currently aren't associated with any Studio Courses.")}</p>
        </div>
        %endif
      </div>

      % if course_creator_status=='granted':
      <div class="wrapper-create-element wrapper-create-course">
        <form class="create-course course-info" id="create-course-form" name="create-course-form">
          <div class="wrap-error">
            <div id="course_creation_error" name="course_creation_error" class="message message-status message-status error" role="alert">
            <p>${_("Please correct the highlighted fields below.")}</p>
            </div>
          </div>

          <div class="wrapper-form">
            <h3 class="title">${_("Create a New Course")}</h3>

            <fieldset>
              <legend class="sr">${_("Required Information to Create a New Course")}</legend>

              <ol class="list-input">
                <li class="field text required" id="field-course-name">
                  <label for="new-course-name">${_("Course Name")}</label>
                  <input class="new-course-name" id="new-course-name" type="text" name="new-course-name" aria-required="true" placeholder="${_('e.g. Introduction to Computer Science')}" />
                  <span class="tip">${_("The public display name for your course.")}</span>
                  <span class="tip tip-error is-hiding"></span>
                </li>
                <li class="field text required" id="field-organization">
                  <label for="new-course-org">${_("Organization")}</label>
                  <input class="new-course-org" id="new-course-org" type="text" name="new-course-org" aria-required="true" placeholder="${_('e.g. UniversityX or OrganizationX')}" />
                  <span class="tip">${_("The name of the organization sponsoring the course.")}  <strong>${_("Note: This is part of your course URL, so no spaces or special characters are allowed.")}</strong> ${_("This cannot be changed, but you can set a different display name in Advanced Settings later.")}</span>
                  <span class="tip tip-error is-hiding"></span>
                </li>

                <li class="field text required" id="field-course-number">
                  <label for="new-course-number">${_("Course Number")}</label>
                  <input class="new-course-number" id="new-course-number" type="text" name="new-course-number" aria-required="true" placeholder="${_('e.g. CS101')}" />
                  <span class="tip">${_("The unique number that identifies your course within your organization.")} <strong>${_("Note: This is part of your course URL, so no spaces or special characters are allowed and it cannot be changed.")}</strong></span>
                  <span class="tip tip-error is-hiding"></span>
                </li>

                <li class="field text required" id="field-course-run">
                  <label for="new-course-run">${_("Course Run")}</label>
                  <input class="new-course-run" id="new-course-run" type="text" name="new-course-run" aria-required="true"placeholder="${_('e.g. 2014_T1')}" />
                  <span class="tip">${_("The term in which your course will run.")} <strong>${_("Note: This is part of your course URL, so no spaces or special characters are allowed and it cannot be changed.")}</strong></span>
                  <span class="tip tip-error is-hiding"></span>
                </li>
              </ol>

            </fieldset>
          </div>

          <div class="actions">
            <input type="hidden" value="${ allow_unicode_course_id }" class="allow-unicode-course-id" />
            <input type="submit" value="${_('Create')}" class="action action-primary new-course-save" />
            <input type="button" value="${_('Cancel')}" class="action action-secondary action-cancel new-course-cancel" />
          </div>
        </form>
      </div>
      % endif

      %if len(courses) > 0:
      <div class="courses">
        <ul class="list-courses">
          %for course, url, lms_link, org, num, run in sorted(courses, key=lambda s: s[0].lower() if s[0] is not None else ''):
          <li class="course-item">
            <a class="course-link" href="${url}">
              <h3 class="course-title">${course}</h3>

              <div class="course-metadata">
                <span class="course-org metadata-item">
                  <span class="label">${_("Organization:")}</span> <span class="value">${org}</span>
                </span>
                <span class="course-num metadata-item">
                  <span class="label">${_("Course Number:")}</span>
                  <span class="value">${num}</span>
                </span>
                <span class="course-run metadata-item">
                  <span class="label">${_("Course Run:")}</span> <span class="value">${run}</span>
                </span>
              </div>
            </a>

            <ul  class="item-actions course-actions">
              <li class="action">
                <a href="${lms_link}" rel="external" class="button view-button view-live-button">${_("View Live")}</a>
              </li>
            </ul>
          </li>
          %endfor
        </ul>
      </div>

      %else:
      <div class="courses">
      </div>

      <div class="notice notice-incontext notice-instruction notice-instruction-nocourses list-notices">
        <div class="notice-item">
          <div class="msg">
            <h3 class="title">${_("Are you staff on an existing Studio course?")}</h3>
            <div class="copy">
              <p>${_('You will need to be added to the course in Studio by the course creator. Please get in touch with the course creator or administrator for the specific course you are helping to author.')}</p>
            </div>
          </div>
        </div>

        %if course_creator_status == "granted":
        <div class="notice-item has-actions">
          <div class="msg">
            <h3 class="title">${_('Create Your First Course')}</h3>
            <div class="copy">
              <p>${_('Your new course is just a click away!')}</p>
            </div>
          </div>

          <ul class="list-actions">
            <li class="action-item">
              <a href="#" class="action-primary action-create action-create-course new-course-button"><i class="icon-plus icon-inline"></i> ${_('Create Your First Course')}</a>
            </li>
          </ul>
        </div>
        % endif

      </div>
      % endif


      %if course_creator_status == "unrequested":
      <div class="wrapper wrapper-creationrights">
        <h3 class="title">
          <a href="#instruction-creationrights" class="ui-toggle-control show-creationrights"><span class="label">${_('Becoming a Course Creator in Studio')}</span> <i class="icon-remove-sign"></i></a>
        </h3>

        <div class="notice notice-incontext notice-instruction notice-instruction-creationrights ui-toggle-target" id="instruction-creationrights">
          <div class="copy">
            <p>${_('edX Studio is a hosted solution for our xConsortium partners and selected guests. Courses for which you are a team member appear above for you to edit, while course creator privileges are granted by edX. Our team will evaluate your request and provide you feedback within 24 hours during the work week.')}</p>
          </div>

          <div class="status status-creationrights is-unrequested">
            <h4 class="title">${_('Your Course Creator Request Status:')}</h4>

            <form id="request-coursecreator" action="${request_course_creator_url}" method="post" enctype="multipart/form-data">
              <div class="form-actions">
                <button type="submit" id="request-coursecreator-submit" name="request-coursecreator-submit" class="action-primary action-request"><i class="icon-cog icon-inline icon-spin"></i> <span class="label">${_('Request the Ability to Create Courses')}</span></button>
              </div>
            </form>
          </div>
        </div>
      </div>

      %elif course_creator_status == "denied":
      <div class="wrapper wrapper-creationrights is-shown">
        <h3 class="title">
          <a href="#instruction-creationrights" class="ui-toggle-control current show-creationrights"><span class="label">${_('Your Course Creator Request Status')}</span> <i class="icon-remove-sign"></i></a>
        </h3>

        <div class="notice notice-incontext notice-instruction notice-instruction-creationrights ui-toggle-target" id="instruction-creationrights">
          <div class="copy">
            <p>${_('edX Studio is a hosted solution for our xConsortium partners and selected guests. Courses for which you are a team member appear above for you to edit, while course creator privileges are granted by edX. Our team is has completed evaluating your request.')}</p>
          </div>

          <div class="status status-creationrights has-status is-denied">
            <h4 class="title">${_('Your Course Creator Request Status:')}</h4>

            <dl class="status-update">
              <dt class="label">${_('Your Course Creator request is:')}</dt>
              <dd class="value">
                <span class="status-indicator"></span>
                <span class="value-formal">${_('Denied')}</span>
                <span class="value-description">${_('Your request did not meet the criteria/guidelines specified by edX Staff.')}</span>
              </dd>
            </dl>
          </div>
        </div>
      </div>

      %elif course_creator_status == "pending":
      <div class="wrapper wrapper-creationrights is-shown">
        <h3 class="title">
          <a href="#instruction-creationrights" class="ui-toggle-control current show-creationrights"><span class="label">${_('Your Course Creator Request Status')}</span> <i class="icon-remove-sign"></i></a>
        </h3>

        <div class="notice notice-incontext notice-instruction notice-instruction-creationrights ui-toggle-target" id="instruction-creationrights">
          <div class="copy">
            <p>${_('edX Studio is a hosted solution for our xConsortium partners and selected guests. Courses for which you are a team member appear above for you to edit, while course creator privileges are granted by edX. Our team is currently  evaluating your request.')}</p>
          </div>

          <div class="status status-creationrights has-status is-pending">
            <h4 class="title">${_('Your Course Creator Request Status:')}</h4>

            <dl class="status-update">
              <dt class="label">${_('Your Course Creator request is:')}</dt>
              <dd class="value">
                <span class="status-indicator"></span>
                <span class="value-formal">${_('Pending')}</span>
                <span class="value-description">${_('Your request is currently being reviewed by edX staff and should be updated shortly.')}</span>
              </dd>
            </dl>
          </div>
        </div>
      </div>
      % endif

    </article>
    <aside class="content-supplementary" role="complimentary">
      <div class="bit">
        <h3 class="title title-3">${_('New to edX Studio?')}</h3>
        <p>${_('Click Help in the upper-right corner to get more information about the Studio page you are viewing. You can also use the links at the bottom of the page to access our continously updated documentation and other Studio resources.')}</p>

        <ol class="list-actions">
          <li class="action-item">
            
            <a href="${get_online_help_info(online_help_token())['doc_url']}" target="_blank">${_("Getting Started with edX Studio")}</a>
          </li>
          <li class="action-item">
<<<<<<< HEAD
            <a href="https://groups.google.com/d/forum/openedx-studio" target="_blank" title="Use our feedback tool, Tender, to request help">${_('Request help with Studio')}</a>
=======
            <a href="http://help.edge.edx.org/discussion/new" class="show-tender" title="Use our feedback tool, Tender, to request help">${_('Request help with edX Studio')}</a>
>>>>>>> 2e36fb29
          </li>
        </ol>
      </div>

      % if course_creator_status=='disallowed_for_this_site' and settings.FEATURES.get('STUDIO_REQUEST_EMAIL',''):
      <div class="bit">
        <h3 class="title title-3">${_('Can I create courses in Studio?')}</h3>
        <p>${_('In order to create courses in Studio, you must')} <a href="mailto:${settings.FEATURES.get('STUDIO_REQUEST_EMAIL','')}">${_("contact edX staff to help you create a course")}</a></p>
      </div>
      % endif

      % if course_creator_status == "unrequested":
      <div class="bit">
        <h3 class="title title-3">${_('Can I create courses in Studio?')}</h3>
        <p>${_('In order to create courses in Studio, you must have course creator privileges to create your own course.')}</p>
      </div>

      % elif course_creator_status == "denied":
      <div class="bit">
        <h3 class="title title-3">${_('Can I create courses in Studio?')}</h3>
        <p>${_('Your request to author courses in studio has been denied. Please')} <a href="https://groups.google.com/d/forum/openedx-studio" target="_blank">${_('contact edX Staff with further questions')}</a></p>
      </div>

      % endif
    </aside>
  </section>


  % else:
  <section class="content">
    <article class="content-primary" role="main">
      <div class="introduction">
        <h2 class="title">${_("Thanks for signing up, %(name)s!") % dict(name= user.username)}</h2>
      </div>

      <div class="notice notice-incontext notice-instruction notice-instruction-verification">
        <div class="msg">
          <h3 class="title">${_('We need to verify your email address')}</h3>
          <div class="copy">
            <p>${_('Almost there! In order to complete your sign up we need you to verify your email address (%(email)s). An activation message and next steps should be waiting for you there.') % dict(email=user.email)}</p>
          </div>
        </div>
      </div>
    </article>

    <aside class="content-supplementary" role="complimentary">
      <div class="bit">
        <h3 class="title title-3">${_('Need help?')}</h3>
        <p>${_('Please check your Junk or Spam folders in case our email isn\'t in your INBOX. Still can\'t find the verification email? Request help via the link below.')}</p>

        <ol class='list-actions'>
          <li class="action-item">
            <a href="https://groups.google.com/d/forum/openedx-studio" target="_blank" title="Use our feedback tool, Tender, to request help">Request help with your Studio account</a>
          </li>
        </ol>
      </div>
    </aside>
  </section>

  %endif
</div>
</%block><|MERGE_RESOLUTION|>--- conflicted
+++ resolved
@@ -286,11 +286,7 @@
             <a href="${get_online_help_info(online_help_token())['doc_url']}" target="_blank">${_("Getting Started with edX Studio")}</a>
           </li>
           <li class="action-item">
-<<<<<<< HEAD
             <a href="https://groups.google.com/d/forum/openedx-studio" target="_blank" title="Use our feedback tool, Tender, to request help">${_('Request help with Studio')}</a>
-=======
-            <a href="http://help.edge.edx.org/discussion/new" class="show-tender" title="Use our feedback tool, Tender, to request help">${_('Request help with edX Studio')}</a>
->>>>>>> 2e36fb29
           </li>
         </ol>
       </div>
